import type { EthersContractContextV5 } from '@abi-toolkit/converter-typescript'
<<<<<<< HEAD
import type { ContractTransaction, BytesLike as Arrayish } from 'ethers'
=======
import type { ContractTransaction, BytesLike } from 'ethers'
>>>>>>> 7c68131c

import type { ContractTransactionOverrides } from './common.types'

export type ContractContext = EthersContractContextV5<
  Contract,
  MethodNames,
  EventsContext,
  Events
>
export type Events = undefined
export interface EventsContext {}
export type MethodNames = 'aggregate' | 'tryBlockAndAggregate'
export type MethodNameMap = {
  [key in MethodNames]: string
}
export interface AggregateCallsRequest {
  target: string
  callData: BytesLike
}
export interface TryBlockAndAggregateCallsRequest {
  target: string
  callData: BytesLike
}
export interface Contract {
  /**
   * Payable: false
   * Constant: false
   * StateMutability: nonpayable
   * Type: function
   * @param calls Type: tuple[], Indexed: false
   */
  aggregate(
    calls: AggregateCallsRequest[],
    overrides?: ContractTransactionOverrides,
  ): Promise<ContractTransaction>
  /**
   * Payable: false
   * Constant: false
   * StateMutability: nonpayable
   * Type: function
   * @param requireSuccess Type: bool, Indexed: false
   * @param calls Type: tuple[], Indexed: false
   */
  tryBlockAndAggregate(
    requireSuccess: boolean,
    calls: TryBlockAndAggregateCallsRequest[],
    overrides?: ContractTransactionOverrides,
  ): Promise<ContractTransaction>
}<|MERGE_RESOLUTION|>--- conflicted
+++ resolved
@@ -1,9 +1,5 @@
 import type { EthersContractContextV5 } from '@abi-toolkit/converter-typescript'
-<<<<<<< HEAD
-import type { ContractTransaction, BytesLike as Arrayish } from 'ethers'
-=======
 import type { ContractTransaction, BytesLike } from 'ethers'
->>>>>>> 7c68131c
 
 import type { ContractTransactionOverrides } from './common.types'
 
