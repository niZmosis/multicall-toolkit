import { BigNumber, ethers } from 'ethers';
import { defaultAbiCoder } from 'ethers/lib/utils';
import { ExecutionType, Networks } from './enums';
import {
  AbiItem,
  AbiOutput,
  AggregateCallContext,
  AggregateContractResponse,
  AggregateResponse,
  CallReturnContext,
  ContractCallContext,
  ContractCallOptions,
  ContractCallResults,
  ContractCallReturnContext,
  MulticallOptionsCustomJsonRpcProvider,
  MulticallOptionsEthers,
  MulticallOptionsWeb3,
} from './models';
import { Utils } from './utils';

export class Multicall {
  // exposed as public as people can decide to use this outside multicall.call
  public static ABI = [
    {
      constant: false,
      inputs: [
        {
          components: [
            { name: 'target', type: 'address' },
            { name: 'callData', type: 'bytes' },
          ],
          name: 'calls',
          type: 'tuple[]',
        },
      ],
      name: 'aggregate',
      outputs: [
        { name: 'blockNumber', type: 'uint256' },
        { name: 'returnData', type: 'bytes[]' },
      ],
      payable: false,
      stateMutability: 'nonpayable',
      type: 'function',
    },
    {
      inputs: [
        {
          internalType: 'bool',
          name: 'requireSuccess',
          type: 'bool',
        },
        {
          components: [
            {
              internalType: 'address',
              name: 'target',
              type: 'address',
            },
            {
              internalType: 'bytes',
              name: 'callData',
              type: 'bytes',
            },
          ],
          internalType: 'struct Multicall2.Call[]',
          name: 'calls',
          type: 'tuple[]',
        },
      ],
      name: 'tryBlockAndAggregate',
      outputs: [
        {
          internalType: 'uint256',
          name: 'blockNumber',
          type: 'uint256',
        },
        {
          internalType: 'bytes32',
          name: 'blockHash',
          type: 'bytes32',
        },
        {
          components: [
            {
              internalType: 'bool',
              name: 'success',
              type: 'bool',
            },
            {
              internalType: 'bytes',
              name: 'returnData',
              type: 'bytes',
            },
          ],
          internalType: 'struct Multicall2.Result[]',
          name: 'returnData',
          type: 'tuple[]',
        },
      ],
      stateMutability: 'nonpayable',
      type: 'function',
    },
  ];

  private _executionType: ExecutionType;

  constructor(
    private _options:
      | MulticallOptionsWeb3
      | MulticallOptionsEthers
      | MulticallOptionsCustomJsonRpcProvider
  ) {
    if ((this._options as MulticallOptionsWeb3).web3Instance) {
      this._executionType = ExecutionType.web3;
      return;
    }

    if ((this._options as MulticallOptionsEthers).ethersProvider) {
      this._executionType = ExecutionType.ethers;
      return;
    }

    if ((this._options as MulticallOptionsCustomJsonRpcProvider).nodeUrl) {
      this._executionType = ExecutionType.customHttp;
      return;
    }

    throw new Error(
      // tslint:disable-next-line: max-line-length
      'Your options passed in our incorrect they need to match either `MulticallOptionsEthers`, `MulticallOptionsWeb3` or `MulticallOptionsCustomJsonRpcProvider` interfaces'
    );
  }

  /**
   * Call all the contract calls in 1
   * @param calls The calls
   */
  public async call(
    contractCallContexts: ContractCallContext[] | ContractCallContext,
    contractCallOptions: ContractCallOptions = {}
  ): Promise<ContractCallResults> {
    if (!Array.isArray(contractCallContexts)) {
      contractCallContexts = [contractCallContexts];
    }

    const aggregateResponse = await this.execute(
      this.buildAggregateCallContext(contractCallContexts),
      contractCallOptions
    );

    const returnObject: ContractCallResults = {
      results: {},
      blockNumber: aggregateResponse.blockNumber,
    };

    for (
      let response = 0;
      response < aggregateResponse.results.length;
      response++
    ) {
      const contractCallsResults = aggregateResponse.results[response];
      const originalContractCallContext =
        contractCallContexts[contractCallsResults.contractContextIndex];

      const returnObjectResult: ContractCallReturnContext = {
        originalContractCallContext: Utils.deepClone(
          originalContractCallContext
        ),
        callsReturnContext: [],
      };

      for (
        let method = 0;
        method < contractCallsResults.methodResults.length;
        method++
      ) {
        const methodContext = contractCallsResults.methodResults[method];
        const originalContractCallMethodContext =
          originalContractCallContext.calls[methodContext.contractMethodIndex];

        const outputTypes = this.findOutputTypesFromAbi(
          originalContractCallContext.abi,
          originalContractCallMethodContext.methodName
        );

        if (this._options.tryAggregate && !methodContext.result.success) {
          returnObjectResult.callsReturnContext.push(
            Utils.deepClone<CallReturnContext>({
              returnValues: [],
              decoded: false,
              reference: originalContractCallMethodContext.reference,
              methodName: originalContractCallMethodContext.methodName,
              methodParameters:
                originalContractCallMethodContext.methodParameters,
              success: false,
            })
          );
          continue;
        }

        if (outputTypes && outputTypes.length > 0) {
          try {
            const decodedReturnValues = defaultAbiCoder.decode(
              // tslint:disable-next-line: no-any
              outputTypes as any,
              this.getReturnDataFromResult(methodContext.result)
            );

            returnObjectResult.callsReturnContext.push(
              Utils.deepClone<CallReturnContext>({
                returnValues: this.formatReturnValues(decodedReturnValues),
                decoded: true,
                reference: originalContractCallMethodContext.reference,
                methodName: originalContractCallMethodContext.methodName,
                methodParameters:
                  originalContractCallMethodContext.methodParameters,
                success: true,
              })
            );
          } catch (e) {
            if (!this._options.tryAggregate) {
              throw e;
            }
            returnObjectResult.callsReturnContext.push(
              Utils.deepClone<CallReturnContext>({
                returnValues: [],
                decoded: false,
                reference: originalContractCallMethodContext.reference,
                methodName: originalContractCallMethodContext.methodName,
                methodParameters:
                  originalContractCallMethodContext.methodParameters,
                success: false,
              })
            );
          }
        } else {
          returnObjectResult.callsReturnContext.push(
            Utils.deepClone<CallReturnContext>({
              returnValues: this.getReturnDataFromResult(methodContext.result),
              decoded: false,
              reference: originalContractCallMethodContext.reference,
              methodName: originalContractCallMethodContext.methodName,
              methodParameters:
                originalContractCallMethodContext.methodParameters,
              success: true,
            })
          );
        }
      }

      returnObject.results[
        returnObjectResult.originalContractCallContext.reference
      ] = returnObjectResult;
    }

    return returnObject;
  }

  /**
   * Get return data from result
   * @param result The result
   */
  // tslint:disable-next-line: no-any
  private getReturnDataFromResult(result: any): any[] {
    if (this._options.tryAggregate) {
      return result.returnData;
    }

    return result;
  }

  /**
   * Format return values so its always an array
   * @param decodedReturnValues The decoded return values
   */
  // tslint:disable-next-line: no-any
  private formatReturnValues(decodedReturnValues: any): any[] {
    let decodedReturnResults = decodedReturnValues;
    if (decodedReturnValues.length === 1) {
      decodedReturnResults = decodedReturnValues[0];
    }

    if (Array.isArray(decodedReturnResults)) {
      return decodedReturnResults;
    }

    return [decodedReturnResults];
  }

  /**
   * Build aggregate call context
   * @param contractCallContexts The contract call contexts
   */
  private buildAggregateCallContext(
    contractCallContexts: ContractCallContext[]
  ): AggregateCallContext[] {
    const aggregateCallContext: AggregateCallContext[] = [];

    for (let contract = 0; contract < contractCallContexts.length; contract++) {
      const contractContext = contractCallContexts[contract];
      const executingInterface = new ethers.utils.Interface(
        JSON.stringify(contractContext.abi)
      );

      for (let method = 0; method < contractContext.calls.length; method++) {
        // https://github.com/ethers-io/ethers.js/issues/211
        const methodContext = contractContext.calls[method];
        // tslint:disable-next-line: no-unused-expression
        const encodedData = executingInterface.encodeFunctionData(
          methodContext.methodName,
          methodContext.methodParameters
        );

        aggregateCallContext.push({
          contractContextIndex: Utils.deepClone<number>(contract),
          contractMethodIndex: Utils.deepClone<number>(method),
          target: contractContext.contractAddress,
          encodedData,
        });
      }
    }

    return aggregateCallContext;
  }

  /**
   * Find output types from abi
   * @param abi The abi
   * @param methodName The method name
   */
  private findOutputTypesFromAbi(
    abi: AbiItem[],
    methodName: string
  ): AbiOutput[] | undefined {
    const contract = new ethers.Contract(
      ethers.constants.AddressZero,
      abi as any
    );
    methodName = methodName.trim();
    if (contract.interface.functions[methodName]) {
      return contract.interface.functions[methodName].outputs;
    }

    for (let i = 0; i < abi.length; i++) {
      if (abi[i].name?.trim() === methodName) {
        return abi[i].outputs;
      }
    }

    return undefined;
  }

  /**
   * Execute the multicall contract call
   * @param calls The calls
   */
  private async execute(
    calls: AggregateCallContext[],
    options: ContractCallOptions
  ): Promise<AggregateResponse> {
    switch (this._executionType) {
      case ExecutionType.web3:
        return await this.executeWithWeb3(calls, options);
      case ExecutionType.ethers:
      case ExecutionType.customHttp:
        return await this.executeWithEthersOrCustom(calls, options);
      default:
        throw new Error(`${this._executionType} is not defined`);
    }
  }

  /**
   * Execute aggregate with web3 instance
   * @param calls The calls context
   */
  private async executeWithWeb3(
    calls: AggregateCallContext[],
    options: ContractCallOptions
  ): Promise<AggregateResponse> {
    const web3 = this.getTypedOptions<MulticallOptionsWeb3>().web3Instance;
    const networkId = await web3.eth.net.getId();
    const contract = new web3.eth.Contract(
      Multicall.ABI,
      this.getContractBasedOnNetwork(networkId)
    );
    const callParams = [];
    if (options.blockNumber) {
      callParams.push(options.blockNumber);
    }
    if (this._options.tryAggregate) {
      const contractResponse = (await contract.methods
        .tryBlockAndAggregate(
          false,
          this.mapCallContextToMatchContractFormat(calls)
        )
        .call(...callParams)) as AggregateContractResponse;

      contractResponse.blockNumber = BigNumber.from(
        contractResponse.blockNumber
      );

      return this.buildUpAggregateResponse(contractResponse, calls);
    } else {
      const contractResponse = (await contract.methods
        .aggregate(this.mapCallContextToMatchContractFormat(calls))
        .call(...callParams)) as AggregateContractResponse;

      contractResponse.blockNumber = BigNumber.from(
        contractResponse.blockNumber
      );

      return this.buildUpAggregateResponse(contractResponse, calls);
    }
  }

  /**
   * Execute with ethers using passed in provider context or custom one
   * @param calls The calls
   */
  private async executeWithEthersOrCustom(
    calls: AggregateCallContext[],
    options: ContractCallOptions
  ): Promise<AggregateResponse> {
    let ethersProvider =
      this.getTypedOptions<MulticallOptionsEthers>().ethersProvider;

    if (!ethersProvider) {
      const customProvider =
        this.getTypedOptions<MulticallOptionsCustomJsonRpcProvider>();
      if (customProvider.nodeUrl) {
        ethersProvider = new ethers.providers.JsonRpcProvider(
          customProvider.nodeUrl
        );
      } else {
        ethersProvider = ethers.getDefaultProvider();
      }
    }

    const network = await ethersProvider.getNetwork();

    const contract = new ethers.Contract(
      this.getContractBasedOnNetwork(network.chainId),
      Multicall.ABI,
      ethersProvider
    );
    let overrideOptions = {};
    if (options.blockNumber) {
      overrideOptions = {
        ...overrideOptions,
        blockTag: Number(options.blockNumber),
      };
    }
    if (this._options.tryAggregate) {
      const contractResponse = (await contract.callStatic.tryBlockAndAggregate(
        false,
        this.mapCallContextToMatchContractFormat(calls),
        overrideOptions
      )) as AggregateContractResponse;

      return this.buildUpAggregateResponse(contractResponse, calls);
    } else {
      const contractResponse = (await contract.callStatic.aggregate(
        this.mapCallContextToMatchContractFormat(calls),
        overrideOptions
      )) as AggregateContractResponse;

      return this.buildUpAggregateResponse(contractResponse, calls);
    }
  }

  /**
   * Build up the aggregated response from the contract response mapping
   * metadata from the calls
   * @param contractResponse The contract response
   * @param calls The calls
   */
  private buildUpAggregateResponse(
    contractResponse: AggregateContractResponse,
    calls: AggregateCallContext[]
  ): AggregateResponse {
    const aggregateResponse: AggregateResponse = {
      blockNumber: contractResponse.blockNumber.toNumber(),
      results: [],
    };

    for (let i = 0; i < contractResponse.returnData.length; i++) {
      const existingResponse = aggregateResponse.results.find(
        (c) => c.contractContextIndex === calls[i].contractContextIndex
      );
      if (existingResponse) {
        existingResponse.methodResults.push({
          result: contractResponse.returnData[i],
          contractMethodIndex: calls[i].contractMethodIndex,
        });
      } else {
        aggregateResponse.results.push({
          methodResults: [
            {
              result: contractResponse.returnData[i],
              contractMethodIndex: calls[i].contractMethodIndex,
            },
          ],
          contractContextIndex: calls[i].contractContextIndex,
        });
      }
    }

    return aggregateResponse;
  }

  /**
   * Map call contract to match contract format
   * @param calls The calls context
   */
  private mapCallContextToMatchContractFormat(
    calls: AggregateCallContext[]
  ): Array<{
    target: string;
    callData: string;
  }> {
    return calls.map((call) => {
      return {
        target: call.target,
        callData: call.encodedData,
      };
    });
  }

  /**
   * Get typed options
   */
  private getTypedOptions<T>(): T {
    return this._options as unknown as T;
  }

  /**
   * Get the contract based on the network
   * @param tryAggregate The tryAggregate
   * @param network The network
   */
  private getContractBasedOnNetwork(network: Networks): string {
    // if they have overriden the multicall custom contract address then use that
    if (this._options.multicallCustomContractAddress) {
      return this._options.multicallCustomContractAddress;
    }

    switch (network) {
      case Networks.mainnet:
      case Networks.ropsten:
      case Networks.rinkeby:
      case Networks.goerli:
      case Networks.optimism:
      case Networks.kovan:
      case Networks.matic:
      case Networks.kovanOptimism:
      case Networks.xdai:
      case Networks.xDaiTestnet:
      case Networks.goerliOptimism:
      case Networks.sepoliaOptimism:
      case Networks.arbitrum:
      case Networks.rinkebyArbitrum:
      case Networks.goerliArbitrum:
      case Networks.sepoliaArbitrum:
      case Networks.mumbai:
      case Networks.sepolia:
      case Networks.avalancheMainnet:
      case Networks.avalancheFuji:
      case Networks.fantomTestnet:
      case Networks.fantom:
      case Networks.bsc:
      case Networks.bsc_testnet:
      case Networks.moonbeam:
      case Networks.moonriver:
      case Networks.moonbaseAlphaTestnet:
      case Networks.harmony:
      case Networks.cronos:
      case Networks.fuse:
      case Networks.songbirdCanaryNetwork:
      case Networks.costonTestnet:
      case Networks.boba:
      case Networks.aurora:
      case Networks.astar:
      case Networks.okc:
      case Networks.heco:
      case Networks.metis:
      case Networks.rsk:
      case Networks.rskTestnet:
      case Networks.evmos:
      case Networks.evmosTestnet:
      case Networks.thundercore:
      case Networks.thundercoreTestnet:
      case Networks.oasis:
      case Networks.celo:
      case Networks.godwoken:
      case Networks.godwokentestnet:
      case Networks.klatyn:
      case Networks.milkomeda:
      case Networks.kcc:
      case Networks.lineaTestnet:
      case Networks.linea:
      case Networks.mantle:
      case Networks.mantleTestnet:
      case Networks.base:
      case Networks.baseTestnet:
      case Networks.blastSepolia:
      case Networks.polygonZkEvm:
      case Networks.polygonZkEvmTestnet:
      case Networks.zora:
      case Networks.zoraTestnet:
      case Networks.flare:
      case Networks.pulsechain:
      case Networks.scroll:
      case Networks.scrollSepolia:
      case Networks.sapphire:
      case Networks.blast:
      case Networks.amoy:
<<<<<<< HEAD
      case Networks.mantaPacific:
=======
      case Networks.mode:
>>>>>>> 95bfcb4b
        return '0xcA11bde05977b3631167028862bE2a173976CA11';
      case Networks.modeTestnet:
        return '0xBAba8373113Fb7a68f195deF18732e01aF8eDfCF';
      case Networks.etherlite:
        return '0x21681750D7ddCB8d1240eD47338dC984f94AF2aC';
      case Networks.zkSyncEra:
      case Networks.zkSyncEraTestnet:
      case Networks.zkSyncEraSepoliaTestnet:
        return '0xF9cda624FBC7e059355ce98a31693d299FACd963';
      case Networks.shibarium:
        return '0xd1727fC8F78aBA7DD6294f6033D74c72Ccd3D3B0';
      case Networks.starknet:
        return '0xc662c410C0ECf747543f5bA90660f6ABeBD9C8c4';
      case Networks.starknetTestnet:
        return '0xde29d060D45901Fb19ED6C6e959EB22d8626708e';

      default:
        throw new Error(
          `Network - ${network} doesn't have a multicall contract address defined. Please check your network or deploy your own contract on it.`
        );
    }
  }
}<|MERGE_RESOLUTION|>--- conflicted
+++ resolved
@@ -614,11 +614,8 @@
       case Networks.sapphire:
       case Networks.blast:
       case Networks.amoy:
-<<<<<<< HEAD
       case Networks.mantaPacific:
-=======
       case Networks.mode:
->>>>>>> 95bfcb4b
         return '0xcA11bde05977b3631167028862bE2a173976CA11';
       case Networks.modeTestnet:
         return '0xBAba8373113Fb7a68f195deF18732e01aF8eDfCF';
