--- conflicted
+++ resolved
@@ -87,18 +87,12 @@
 | Flare Mainnet         | 14         |
 | Pulsechain Mainnet    | 369        |
 | Starknet              | 300        |
-<<<<<<< HEAD
-| starknet testnet      | 301        |
-| blast                 | 301        |
-| amoy                  | 80002      |
-| Manta Pacific Mainnet | 169        |
-=======
 | Starknet Testnet      | 301        |
-| Blast                 | 301        |
+| Blast                 | 81457      |
 | Amoy                  | 80002      |
 | Mode                  | 34443      |
 | Mode Testnet          | 919        |
->>>>>>> 95bfcb4b
+| Manta Pacific Mainnet | 169        |
 
 ## Installation
 
